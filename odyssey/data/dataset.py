"""Data module for pretraining and finetuning models."""

import random
from abc import ABC, abstractmethod
from typing import Any, Dict, List, Optional, Tuple, Union

import numpy as np
import pandas as pd
import torch
from torch.utils.data import Dataset

from odyssey.data.tokenizer import ConceptTokenizer


# Index of features in tuples used in multi-task datasets
TASK_INDEX, LABEL_INDEX, CUTOFF_INDEX = 1, 2, 3

# Mapping of tasks to indices for multi-task datasets
TASK_TO_INDEX = {
    "mortality_1month": 0,
    "readmission_1month": 1,
    "los_1week": 2,  # Length of stay
    "c0": 3,  # Condition 0
    "c1": 4,
    "c2": 5,
}

# Mapping of additional token types to column names in the dataset
AUGMENTED_TOKEN_MAP = {
    "type_ids": "type_tokens",
    "ages": "age_tokens",
    "time_stamps": "time_tokens",
    "visit_orders": "position_tokens",
    "visit_segments": "visit_tokens",
}


class BaseDataset(Dataset, ABC):
    """Base class for datasets used in pretraining and finetuning.

    Parameters
    ----------
    data : pd.DataFrame
        The input data containing sequences to be tokenized.
    tokenizer : ConceptTokenizer
        An instance of the ConceptTokenizer class used for tokenizing sequences.
    max_len : int, optional
        The maximum length of the tokenized sequences, by default 2048.
    """

    def __init__(
        self,
        data: pd.DataFrame,
        tokenizer: ConceptTokenizer,
        max_len: int = 2048,
    ):
        self.data = data
        self.tokenizer = tokenizer
        self.max_len = max_len
        self.cutoff_col = next(
            (col for col in self.data.columns if "cutoff" in col), None
        )

    def truncate_and_pad(
        self,
        row: pd.Series,
        cutoff: Optional[int] = None,
        additional_columns: Optional[List[str]] = None,
        padding_side: str = "right",
    ) -> pd.Series:
        """Truncate and pad sequences in the row.

        Parameters
        ----------
        row : pd.Series
            Input row containing sequences
        cutoff : Optional[int]
            Length to truncate sequences to. If None, uses length of event_tokens
            up to max_len
        additional_columns : Optional[List[str]]
            Additional columns to truncate and pad besides event_tokens
        padding_side : str
            Which side to add padding on - "left" or "right". Default is "right"

        Returns
        -------
        pd.Series
            Row with truncated and padded sequences
        """
        row = row.copy()

        # Determine cutoff length
        if cutoff is None:
            cutoff = min(self.max_len, len(row["event_tokens"]))
        cutoff = min(cutoff, self.max_len)

        # Truncate and pad tokens
        row["event_tokens"] = row["event_tokens"][:cutoff]

        if additional_columns:
            for col in additional_columns:
                if col in row:
                    pad_width = (
                        (self.max_len - cutoff, 0)
                        if padding_side == "left"
                        else (0, self.max_len - cutoff)
                    )
                    row[col] = np.pad(
                        row[col][:cutoff], pad_width, mode="constant", constant_values=0
                    )

        # Join event tokens for tokenizer
        row["event_tokens"] = " ".join(row["event_tokens"])

        return row

    def __len__(self) -> int:
        """Return the length of the dataset."""
        return len(self.data)

    def tokenize_data(self, sequence: Union[str, List[str]]) -> Any:
        """Tokenize the sequence."""
        return self.tokenizer(sequence, max_length=self.max_len)

    @abstractmethod
    def __getitem__(self, idx: int) -> Dict[str, Any]:
        """Get data at corresponding index."""
        pass


class AugmentedTokenizationMixin:
    """Mixin class for adding additional token types to the dataset."""

    def add_additional_tokens(
        self, data: pd.Series, additional_token_types: List[str] = None
    ) -> Dict[str, torch.Tensor]:
        """Add specified additional token types to the dataset.

        Parameters
        ----------
        data : pd.Series
            A series containing token sequences and additional information.
        additional_token_types : List[str], optional
            A list specifying which token types to add (e.g., ["type_ids", "ages"]).
            If None, all available tokens will be added.

        Returns
        -------
        Dict[str, torch.Tensor]
            A dictionary containing tensors for each specified additional token type.
        """
        if additional_token_types is None:
            return {}  # Return an empty dictionary if no token types are specified

        return {
            token_name: torch.tensor(data[column_name])
            for token_name, column_name in AUGMENTED_TOKEN_MAP.items()
            if token_name in additional_token_types
        }


class MaskingMixin:
    """Mixin class for masking tokens in the dataset."""

    def mask_tokens(self, sequence: torch.Tensor) -> Tuple[torch.Tensor, torch.Tensor]:
        """Mask the tokens in the sequence using vectorized operations.

        Parameters
        ----------
        sequence : torch.Tensor
            The sequence of tokens to be masked.

        Returns
        -------
        Tuple[torch.Tensor, torch.Tensor]
            A tuple containing masked sequence and labels.

        """
        mask_token_id = self.tokenizer.get_mask_token_id()
        masked_sequence = sequence.clone()

        # Ignore [PAD], [UNK], [MASK] tokens
        prob_matrix = torch.full(masked_sequence.shape, self.mask_prob)
        prob_matrix[torch.where(masked_sequence <= mask_token_id)] = 0
        selected = torch.bernoulli(prob_matrix).bool()

        # 80% of the time, replace masked input tokens with respective mask tokens
        replaced = torch.bernoulli(torch.full(selected.shape, 0.8)).bool() & selected
        masked_sequence[replaced] = mask_token_id

        # 10% of the time, we replace masked input tokens with random vector.
        randomized = (
            torch.bernoulli(torch.full(selected.shape, 0.1)).bool()
            & selected
            & ~replaced
        )
        random_idx = torch.randint(
            low=self.tokenizer.get_first_token_index(),
            high=self.tokenizer.get_last_token_index(),
            size=prob_matrix.shape,
            dtype=torch.long,
        )
        masked_sequence[randomized] = random_idx[randomized]
        labels = torch.where(selected, sequence, -100)

        return masked_sequence, labels


class MultiTaskMixin:
    """Mixin class for handling multi-task datasets.

    Parameters
    ----------
    tasks : List[str]
        A list of tasks for which the model is being trained.

    Attributes
    ----------
    tasks : List[str]
        A list of tasks for which the model is being trained.
    task_to_index : Dict[str, List[Tuple[int, str, int, Optional[int]]]]
        A dictionary mapping each task to a list of tuples containing the
        index, task, label, and cutoff.
    index_mapper : List[Tuple[int, str, int, Optional[int]]]
        A list of all datapoints to be used by __getitem__.
    """

    def __init__(self, tasks: List[str]):
        self.tasks = tasks
        self.task_to_index = {task: [] for task in self.tasks}
        self.index_mapper = []

    def prepare_multi_task_data(self) -> None:
        """Prepare multi-task data by mapping tasks to corresponding indices.

        This method precomputes indices for quick mapping in __getitem__ that
        exclude missing labels. It helps in filtering out entries where the
        label is missing for the specified tasks.
        """
        self.data.reset_index(drop=True, inplace=True)

        for patient in self.data.itertuples():
            index = patient.Index

            for task in self.tasks:
                label_col = f"label_{task}"
                # Skip this task for the current patient if the label is missing.
                if getattr(patient, label_col) == self.nan_indicator:
                    continue

                label = getattr(patient, label_col)
                # Check for the existence of a task-specific cutoff in the data,
                # else use None.
                if f"cutoff_{task}" in self.data.columns:
                    cutoff = getattr(patient, f"cutoff_{task}")
                else:
                    cutoff = None
                # Append a tuple containing the necessary information
                # for training to index_mapper.
                datapoint = (index, task, label, cutoff)
                self.task_to_index[task].append(datapoint)

        # Create a list of all datapoints to be used by __getitem__
        self.index_mapper = [
            datapoints
            for task_data in self.task_to_index.values()
            for datapoints in task_data
        ]


class LabelBalanceMixin:
    """Mixin class for balancing labels in the dataset."""

    def balance_labels(self, balance_guide: Optional[Dict[str, float]] = None) -> None:
        """Balance the labels for the specified tasks in the dataset.

        Parameters
        ----------
        balance_guide : Optional[Dict[str, float]]
            A dictionary containing the desired positive ratios for each task.
        """
        if not balance_guide:
            return

        for task, positive_ratio in balance_guide.items():
            # Separate positive and negative datapoints
            datapoints = self.task_to_index[task]
            positives = [data for data in datapoints if data[LABEL_INDEX] == 1]
            negatives = [data for data in datapoints if data[LABEL_INDEX] == 0]

            # Calculate the total number of samples needed to achieve the
            # desired positive ratio
            num_positives = len(positives)
            total_needed = int(num_positives / positive_ratio) - num_positives
            num_negatives_to_keep = min(len(negatives), total_needed)

            # Randomly select the negatives to keep
            negatives_kept = random.sample(negatives, num_negatives_to_keep)

            # Combine the kept negatives with all positives
            self.task_to_index[task] = positives + negatives_kept


class PretrainDataset(BaseDataset, AugmentedTokenizationMixin, MaskingMixin):
    """Dataset for pretraining the model.

    Parameters
    ----------
    data : pd.DataFrame
        The input data containing sequences to be tokenized and masked.
    tokenizer : ConceptTokenizer
        An instance of the ConceptTokenizer class used for tokenizing sequences.
    max_len : int, optional
        The maximum length of the tokenized sequences, by default 2048.
    mask_prob : float, optional
        The probability of masking a token in the sequence, by default 0.15.
    additional_token_types : List[str], optional
        A list of additional token types to be added to the dataset, by default None.
    padding_side : str, optional
        Which side to add padding on - "left" or "right". Default is "right".

    Attributes
    ----------
    data : pd.DataFrame
        Stores the input data.
    tokenizer : ConceptTokenizer
        Tokenizer used for tokenizing sequences.
    max_len : int
        Maximum length of the tokenized sequences.
    mask_prob : float
        Probability of masking a token in the sequence.
    additional_token_types : List[str], optional
        A list of additional token types to be added to the dataset, by default None.
    padding_side : str, optional
        Which side to add padding on - "left" or "right". Default is "right".
    """

    def __init__(
        self,
        data: pd.DataFrame,
        tokenizer: ConceptTokenizer,
        max_len: int = 2048,
        mask_prob: float = 0.15,
        additional_token_types: List[str] = None,
        padding_side: str = "right",
    ):
        super().__init__(data, tokenizer, max_len)
        self.mask_prob = mask_prob
        self.additional_token_types = additional_token_types
        self.padding_side = padding_side

    def __getitem__(self, idx: int) -> Dict[str, torch.Tensor]:
        """Get data at corresponding index.

        Parameters
        ----------
        idx : int
            The index of the data to be retrieved.

        Returns
        -------
        Dict[str, torch.Tensor]
            A dictionary containing all different token sequences along with
            attention mask and labels.
        """
        data = self.data.iloc[idx]
        cutoff = data[self.cutoff_col] if self.cutoff_col else None
        data = self.truncate_and_pad(
            row=data,
            cutoff=cutoff,
            additional_columns=self.additional_token_types,
            padding_side=self.padding_side,
        )

        # Tokenize and mask the input data
        tokenized_input = self.tokenize_data(data["event_tokens"])
        concept_tokens = tokenized_input["input_ids"].squeeze()
        attention_mask = tokenized_input["attention_mask"].squeeze()
        masked_tokens, labels = self.mask_tokens(concept_tokens)

        # Prepare model input
        tokens = self.add_additional_tokens(data, self.additional_token_types)
        tokens["concept_ids"] = masked_tokens
        tokens["labels"] = labels
        tokens["attention_mask"] = attention_mask

        return tokens


class PretrainDatasetDecoder(BaseDataset, AugmentedTokenizationMixin):
    """Dataset for pretraining a decoder-based model (e.g. Mamba).

    The decoder is trained using the next token prediction task.

    Parameters
    ----------
    data : pd.DataFrame
        The input data containing sequences to be tokenized.
    tokenizer : ConceptTokenizer
        An instance of the ConceptTokenizer class used for tokenizing sequences.
    max_len : int, optional
        The maximum length of the tokenized sequences, by default 2048.
    additional_token_types : List[str], optional
        A list of additional token types to be added to the dataset, by default None.
    padding_side : str, optional
        Which side to add padding on - "left" or "right". Default is "right".

    Attributes
    ----------
    data : pd.DataFrame
        Stores the input data.
    tokenizer : ConceptTokenizer
        Tokenizer used for tokenizing sequences.
    max_len : int
        Maximum length of the tokenized sequences.
    additional_token_types : List[str], optional
        A list of additional token types to be added to the dataset, by default None.
    padding_side : str, optional
        Which side to add padding on - "left" or "right". Default is "right".
    """

    def __init__(
        self,
        data: pd.DataFrame,
        tokenizer: ConceptTokenizer,
        max_len: int = 2048,
        additional_token_types: List[str] = None,
        padding_side: str = "right",
    ):
        super().__init__(data, tokenizer, max_len)
        self.additional_token_types = additional_token_types
        self.padding_side = padding_side

    def __getitem__(self, idx: int) -> Dict[str, torch.Tensor]:
        """Get data at corresponding index.

        Parameters
        ----------
        idx : int
            The index of the data to be retrieved.

        Returns
        -------
        Dict[str, torch.Tensor]
            A dictionary containing all different token sequences along with
            attention mask and labels.
        """
        data = self.data.iloc[idx]
        cutoff = data[self.cutoff_col] if self.cutoff_col else None
<<<<<<< HEAD
        data = self.truncate_and_pad(
            row=data,
            cutoff=cutoff,
            additional_columns=self.additional_token_types,
            padding_side=self.padding_side,
        )
        tokenized_input = self.tokenize_data(data[f"event_tokens"])
=======
        data = truncate_and_pad(data, cutoff=cutoff, max_len=self.max_len)
        tokenized_input = self.tokenize_data(data["event_tokens"])
>>>>>>> c0f1c7fa

        # Prepare model input
        tokens = self.add_additional_tokens(data, self.additional_token_types)
        tokens["concept_ids"] = tokenized_input["input_ids"].squeeze()
        tokens["labels"] = tokens["concept_ids"]

        return tokens


class FinetuneDataset(BaseDataset, AugmentedTokenizationMixin):
    """Dataset for finetuning the model.

    Parameters
    ----------
    data : pd.DataFrame
        The input data containing sequences to be tokenized.
    tokenizer : ConceptTokenizer
        An instance of the ConceptTokenizer class used for tokenizing sequences.
    max_len : int, optional
        The maximum length of the tokenized sequences, by default 2048.
    additional_token_types : List[str], optional
        A list of additional token types to be added to the dataset, by default None.
    padding_side : str, optional
        Which side to add padding on - "left" or "right". Default is "right".

    Attributes
    ----------
    data : pd.DataFrame
        Stores the input data.
    tokenizer : ConceptTokenizer
        Tokenizer used for tokenizing sequences.
    max_len : int
        Maximum length of the tokenized sequences.
    additional_token_types : List[str], optional
        A list of additional token types to be added to the dataset, by default None.
    padding_side : str, optional
        Which side to add padding on - "left" or "right". Default is "right".
    """

    def __init__(
        self,
        data: pd.DataFrame,
        tokenizer: ConceptTokenizer,
        max_len: int = 2048,
        additional_token_types: List[str] = None,
        padding_side: str = "right",
    ):
        super().__init__(data, tokenizer, max_len)
        self.additional_token_types = additional_token_types
        self.padding_side = padding_side
    def __getitem__(self, idx: int) -> Dict[str, torch.Tensor]:
        """Get data at corresponding index.

        Parameters
        ----------
        idx : int
            The index of the data to be retrieved.

        Returns
        -------
        Dict[str, torch.Tensor]
            A dictionary containing all different token sequences along with
            attention mask and labels.
        """
        data = self.data.iloc[idx]
        cutoff = data[self.cutoff_col] if self.cutoff_col else None
<<<<<<< HEAD
        data = self.truncate_and_pad(
            row=data,
            cutoff=cutoff,
            additional_columns=self.additional_token_types,
            padding_side=self.padding_side,
        )
        tokenized_input = self.tokenize_data(data[f"event_tokens"])
=======
        data = truncate_and_pad(data, cutoff=cutoff, max_len=self.max_len)
        tokenized_input = self.tokenize_data(data["event_tokens"])
>>>>>>> c0f1c7fa

        # Prepare model input
        tokens = self.add_additional_tokens(data, self.additional_token_types)
        tokens["concept_ids"] = tokenized_input["input_ids"].squeeze()
        tokens["attention_mask"] = tokenized_input["attention_mask"].squeeze()
        tokens["labels"] = torch.tensor(data["label"])

        return tokens


class FinetuneMultiDataset(
    BaseDataset, AugmentedTokenizationMixin, MultiTaskMixin, LabelBalanceMixin
):
    """Dataset for finetuning the model on multiple tasks.

    Parameters
    ----------
    data : pd.DataFrame
        The input data containing sequences to be tokenized.
    tokenizer : ConceptTokenizer
        An instance of the ConceptTokenizer class used for tokenizing sequences.
    tasks : List[str]
        A list of tasks (labels) for which the model is being finetuned.
    balance_guide : Optional[Dict[str, float]], optional
        A dictionary containing the desired positive ratios for each task,
        by default None.
    max_len : int, optional
        The maximum length of the tokenized sequences, by default 2048.
    nan_indicator : int, optional
        Value used to represent missing labels in the dataset, by default -1.
    additional_token_types : List[str], optional
        A list of additional token types to be added to the dataset, by default None.
    padding_side : str, optional
        Which side to add padding on - "left" or "right". Default is "right".

    Attributes
    ----------
    data : pd.DataFrame
        Stores the input data.
    tokenizer : ConceptTokenizer
        Tokenizer used for tokenizing sequences.
    tasks : List[str]
        A list of tasks (labels) for which the model is being finetuned.
    balance_guide : Optional[Dict[str, float]]
        A dictionary containing the desired positive ratios for each task.
    max_len : int
        Maximum length of the tokenized sequences.
    nan_indicator : int
        Value used to represent missing labels in the dataset.
    task_to_index : Dict[str, List[Tuple[int, str, int, Optional[int]]]]
        A dictionary mapping each task to a list of tuples containing the
        index, task, label, and cutoff.
    index_mapper : List[Tuple[int, str, int, Optional[int]]]
        A list of all datapoints to be used by __getitem__.
    additional_token_types : List[str], optional
        A list of additional token types to be added to the dataset, by default None.
    padding_side : str, optional
        Which side to add padding on - "left" or "right". Default is "right".
    """

    def __init__(
        self,
        data: pd.DataFrame,
        tokenizer: ConceptTokenizer,
        tasks: List[str],
        balance_guide: Optional[Dict[str, float]] = None,
        max_len: int = 2048,
        nan_indicator: int = -1,
        additional_token_types: List[str] = None,
        padding_side: str = "right",
    ):
        BaseDataset.__init__(self, data, tokenizer, max_len)
        MultiTaskMixin.__init__(self, tasks)
        self.nan_indicator = nan_indicator
        self.balance_guide = balance_guide
        self.additional_token_types = additional_token_types
        self.padding_side = padding_side
        self.prepare_multi_task_data()
        self.balance_labels(self.balance_guide)

    def __len__(self) -> int:
        """Return the length of the dataset."""
        return len(self.index_mapper)

    def __getitem__(self, idx: int) -> Dict[str, Any]:
        """Get data at corresponding index.

        Parameters
        ----------
        idx : int
            The index of the data to be retrieved.

        Returns
        -------
        Dict[str, Any]
            A dictionary containing all different token sequences along with
            attention mask and labels.
        """
        index, task, label, cutoff = self.index_mapper[idx]
        data = self.data.iloc[index]

        # Swap the first token with the task token.
<<<<<<< HEAD
        data[f"event_tokens"][0] = self.tokenizer.task_to_token(task)
        data = self.truncate_and_pad(
            row=data,
            cutoff=cutoff,
            additional_columns=self.additional_token_types,
            padding_side=self.padding_side,
        )
        tokenized_input = self.tokenize_data(data[f"event_tokens"])
=======
        data["event_tokens"][0] = self.tokenizer.task_to_token(task)
        data = truncate_and_pad(data, cutoff=cutoff, max_len=self.max_len)
        tokenized_input = self.tokenize_data(data["event_tokens"])
>>>>>>> c0f1c7fa

        # Prepare model input
        tokens = self.add_additional_tokens(data, self.additional_token_types)
        tokens["concept_ids"] = tokenized_input["input_ids"].squeeze()
        tokens["attention_mask"] = tokenized_input["attention_mask"].squeeze()
        tokens["labels"] = torch.tensor(label)
        tokens["task"] = task

        return tokens


class FinetuneDatasetDecoder(
    BaseDataset, AugmentedTokenizationMixin, MultiTaskMixin, LabelBalanceMixin
):
    """Dataset for finetuning a decoder-based model.

    Parameters
    ----------
    data : pd.DataFrame
        The input data containing sequences to be tokenized.
    tokenizer : ConceptTokenizer
        An instance of the ConceptTokenizer class used for tokenizing sequences.
    tasks : List[str]
        A list of tasks (labels) for which the model is being finetuned.
    balance_guide : Optional[Dict[str, float]], optional
        A dictionary containing the desired positive ratios for each task,
        by default None.
    max_len : int, optional
        The maximum length of the tokenized sequences, by default 2048.
    nan_indicator : int, optional
        Value used to represent missing labels in the dataset, by default -1.
    is_single_head : bool, optional
        Indicating if the model uses one head for all classifications or not.
    additional_token_types : List[str], optional
        A list of additional token types to be added to the dataset, by default None.
    padding_side : str, optional
        Which side to add padding on - "left" or "right". Default is "right".

    Attributes
    ----------
    data : pd.DataFrame
        Stores the input data.
    tokenizer : ConceptTokenizer
        Tokenizer used for tokenizing sequences.
    tasks : List[str]
        A list of tasks (labels) for which the model is being finetuned.
    balance_guide : Optional[Dict[str, float]]
        A dictionary containing the desired positive ratios for each task.
    max_len : int
        Maximum length of the tokenized sequences.
    nan_indicator : int
        Value used to represent missing labels in the dataset.
    is_single_head : bool
        Indicating if the model uses one head for all classifications or not.
    task_to_index : Dict[str, List[Tuple[int, str, int, Optional[int]]]]
        A dictionary mapping each task to a list of tuples containing the
        index, task, label, and cutoff.
    index_mapper : List[Tuple[int, str, int, Optional[int]]]
        A list of all datapoints to be used by __getitem__.
    additional_token_types : List[str], optional
        A list of additional token types to be added to the dataset, by default None.
    padding_side : str, optional
        Which side to add padding on - "left" or "right". Default is "right".
    """

    def __init__(
        self,
        data: pd.DataFrame,
        tokenizer: ConceptTokenizer,
        tasks: List[str],
        balance_guide: Optional[Dict[str, float]] = None,
        max_len: int = 2048,
        nan_indicator: int = -1,
        is_single_head: bool = True,
        additional_token_types: List[str] = None,
        padding_side: str = "right",
    ):
        BaseDataset.__init__(self, data, tokenizer, max_len)
        MultiTaskMixin.__init__(self, tasks)
        self.nan_indicator = nan_indicator
        self.is_single_head = is_single_head
        self.balance_guide = balance_guide
        self.additional_token_types = additional_token_types
        self.padding_side = padding_side
        self.prepare_multi_task_data()
        self.balance_labels(balance_guide)

    def __len__(self) -> int:
        """Return the length of the dataset."""
        return len(self.index_mapper)

    def __getitem__(self, idx: int) -> Dict[str, Any]:
        """Get data at corresponding index.

        Parameters
        ----------
        idx : int
            The index of the data to be retrieved.

        Returns
        -------
        Dict[str, Any]
            A dictionary containing all different token sequences along with labels.
        """
        index, task, label, cutoff = self.index_mapper[idx]
        data = self.data.iloc[index]

        # Swap the first and last token with the task token.
        if self.is_single_head:
            data["event_tokens"][0] = self.tokenizer.task_to_token(task)
            data["event_tokens"][-1] = self.tokenizer.task_to_token(task)
        else:
            data["event_tokens"][-1] = data["event_tokens"][0]

<<<<<<< HEAD
        data = self.truncate_and_pad(
            row=data,
            cutoff=cutoff,
            additional_columns=self.additional_token_types,
            padding_side=self.padding_side,
        )
        tokenized_input = self.tokenize_data(data[f"event_tokens"])
=======
        data = truncate_and_pad(data, cutoff=cutoff, max_len=self.max_len)
        tokenized_input = self.tokenize_data(data["event_tokens"])
>>>>>>> c0f1c7fa

        # Prepare model input
        tokens = self.add_additional_tokens(data, self.additional_token_types)
        tokens["concept_ids"] = tokenized_input["input_ids"].squeeze()
        tokens["labels"] = torch.tensor(label)
        tokens["task"] = task
        tokens["task_indices"] = torch.tensor(TASK_TO_INDEX[task])

        return tokens<|MERGE_RESOLUTION|>--- conflicted
+++ resolved
@@ -447,7 +447,6 @@
         """
         data = self.data.iloc[idx]
         cutoff = data[self.cutoff_col] if self.cutoff_col else None
-<<<<<<< HEAD
         data = self.truncate_and_pad(
             row=data,
             cutoff=cutoff,
@@ -455,10 +454,6 @@
             padding_side=self.padding_side,
         )
         tokenized_input = self.tokenize_data(data[f"event_tokens"])
-=======
-        data = truncate_and_pad(data, cutoff=cutoff, max_len=self.max_len)
-        tokenized_input = self.tokenize_data(data["event_tokens"])
->>>>>>> c0f1c7fa
 
         # Prepare model input
         tokens = self.add_additional_tokens(data, self.additional_token_types)
@@ -525,7 +520,6 @@
         """
         data = self.data.iloc[idx]
         cutoff = data[self.cutoff_col] if self.cutoff_col else None
-<<<<<<< HEAD
         data = self.truncate_and_pad(
             row=data,
             cutoff=cutoff,
@@ -533,10 +527,6 @@
             padding_side=self.padding_side,
         )
         tokenized_input = self.tokenize_data(data[f"event_tokens"])
-=======
-        data = truncate_and_pad(data, cutoff=cutoff, max_len=self.max_len)
-        tokenized_input = self.tokenize_data(data["event_tokens"])
->>>>>>> c0f1c7fa
 
         # Prepare model input
         tokens = self.add_additional_tokens(data, self.additional_token_types)
@@ -639,7 +629,6 @@
         data = self.data.iloc[index]
 
         # Swap the first token with the task token.
-<<<<<<< HEAD
         data[f"event_tokens"][0] = self.tokenizer.task_to_token(task)
         data = self.truncate_and_pad(
             row=data,
@@ -648,11 +637,6 @@
             padding_side=self.padding_side,
         )
         tokenized_input = self.tokenize_data(data[f"event_tokens"])
-=======
-        data["event_tokens"][0] = self.tokenizer.task_to_token(task)
-        data = truncate_and_pad(data, cutoff=cutoff, max_len=self.max_len)
-        tokenized_input = self.tokenize_data(data["event_tokens"])
->>>>>>> c0f1c7fa
 
         # Prepare model input
         tokens = self.add_additional_tokens(data, self.additional_token_types)
@@ -767,7 +751,6 @@
         else:
             data["event_tokens"][-1] = data["event_tokens"][0]
 
-<<<<<<< HEAD
         data = self.truncate_and_pad(
             row=data,
             cutoff=cutoff,
@@ -775,10 +758,6 @@
             padding_side=self.padding_side,
         )
         tokenized_input = self.tokenize_data(data[f"event_tokens"])
-=======
-        data = truncate_and_pad(data, cutoff=cutoff, max_len=self.max_len)
-        tokenized_input = self.tokenize_data(data["event_tokens"])
->>>>>>> c0f1c7fa
 
         # Prepare model input
         tokens = self.add_additional_tokens(data, self.additional_token_types)
